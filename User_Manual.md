<<<<<<< HEAD
# Module Description
=======
**DISCLAIMER: This plugin is for academic purposes only and it is not recommended for use in clinical environment.**

# Setup

**Prerequisite**: 

- Latest version and release of 3D Slicer (5.6.1)

## Installation

The *SlicerSPECTRecon* module, when released to the extension manager, shall be installed automatically from *View* -> *Extension manager* -> *Install Extensions* or directly from ![extensions](images/install_extensions.png) in Slicer Home. However, it can also be downloaded or cloned  from [https://github.com/PyTomography/slicer_spect_recon.git](https://github.com/PyTomography/slicer_spect_recon.git). 

**In the case of download**, the insallation proceeds as follows:

1. Download the zip file (see image below) and extract it in a personal directory folder. It will contain, among other things, the folder SlicerSPECTRecon with the SlicerSPECTRecon.py file
2. Open Slicer and click ![customize](images/customize.png), or alternatively *Edit* -> *Application Settings*. 
3. In *Modules* -> *Additional module paths*, add the path to the folder containing the module files.
4. Restart Slicer to apply the changes.

<img src="images/download.png" width="300"/>

**In the case of cloning from GitHub**, the installation proceeds as follows:
 
1. In GitHub copy URL from "Clone with HTTPS" (see screenshot below)
2. Open terminal in a personal directory folder and execute the line: <pre><code>git clone https://github.com/PyTomography/slicer_spect_recon.git </code></pre>
(i.e. "git clone" plus the copied URL).
This will download a folder called *slicer_spect_recon*, with  all the necessary files for the module 
3. Open Slicer and click ![customize](images/customize.png), or alternatively *Edit* -> *Application Settings*. 
4. In *Modules* -> *Additional module paths*, add the path to the folder containing the module files (see screenshot below).
5. Restart Slicer.

<img src="images/clone.png" width="300"/>

<img src="images/modules.png" width="300"/>

Once Slicer is restarted, the SlicerSPECTRecon module will be available from *All Modules* → *Tomographic Reconstruction* → *SlicerSPECTRecon* 

<img src="images/modules_list.png" width="300"/>

## Tutorial Data
The tutorial data can be obtained [at the following link](https://zenodo.org/records/14172228); it will be used in the subsequent examples in the user manual.

## Data Loading
>>>>>>> 20d816c3

This module enables the reconstruction of raw SPECT projection data, providing customizable options for image modeling and image reconstruction. This document is a user manual for using the extension.

# Loading DICOM Data

The `SlicerSPECTRecon` extension uses DICOM data imported via the DCM data loader of 3D slicer. All data used in reconstruction (e.g. SPECT projection data and CT images for attenuation correction) must first be loaded into 3D slicer as follows:

1. Go to *File* → *Add DICOM Data* or simply click ![dcm](images/dcm.png)
2. Click *Import DICOM Files*
3. Select the folder containing the DICOM files you wish to import, and click "Import" in the file explorer.
4. In the "Dicom Database" on the right hand side, click on the patient name, select the files you want to important, and click "Load" (see Figure 0).

<<<<<<< HEAD
 ![importdicom](images/loadfiles.png)
=======
<img src="images/data_loading.png" width="300"/>

# Description
>>>>>>> 20d816c3

# Extension Instructions

<<<<<<< HEAD
The purpose of this module is to enable reconstruction of raw SPECT projection data in 3D slicer with a variety of system modeling techniques and algorithms. Similar to reconstruction workflows from clinical software, the extension is composed of multiple steps

1. **Input Data:** The input data component is used to select the projection data for reconstruction and the corresponding energy window used for reconstruction. Users first select the projection data (previously loaded into slicer) from the drop down menu, and then select the energy window they wish to reconstruct. For uses cases consisting of multiple bed positions (common in some patient scans), multiple projections can be selected; after reconstruction, they are automatically stitched together.

 ![inputdata](images/input.png)
=======
1. **Data Converters:** Tools for converting projection data and attenuation maps from various formats into DICOM. The module currently supports conversion of the SIMIND data format. Once data has been converted, it will be saved to a DICOM file somewhere on the users computer, which then needs to be loaded via the Slicer DICOM image loader.
    * *SIMIND Data Converter*: The output of a SIMIND simulation may include multiple energy windows: users specify how many energy windows they want to include in the DICOM file in the "Number of energy windows" section. Since DICOM data is stored in units of counts, and SIMIND data is output in counts/second/MBq (or in some cases counts/second/(MBq/mL)) users must specify a time per projection (second), and scale factor (MBq or MBq/mL) to multiply the SIMIND data by. The noiseless SIMIND data is then sampled according to a Poisson distribution with the given "Random Seed". Users need to select the header files for each window they want to provide (".h00" files); these files must be in the same directory as the data files (".a00" files). Finally, the user must provide a patient name to give to the generated data, and choose a location to save on the computer. To convert a SIMIND attenuation map into DICOM format, users must select the header files (".hct"); this file must be in the same directory as the data file ("ict"). The user then specifies the location on their computer where to save the resulting files.

<img src="images/converters.png" width="550"/>

2. **Input Data:** Used to obtain photopeak projections from loaded DICOM data. Users can select multiple projection files corresponding to different bed positions of the same scan: the reconstructed object will automatically stitch the separate bed positions together.

<img src="images/input.png" width="550"/>
>>>>>>> 20d816c3

2. **System Modeling:** The system modeling component is used to specify the required phenomenon to consider during reconstruction: that is, attenuation correction, collimator detector response modeling, and scatter correction.
    * *Attenuation Correction*: The user optionally selects a pre-loaded CT image from the drop down menu; this CT image is automatically converted into an attenuation map and used for attenuation correction during reconstruction.
    * *Collimator Detector Response Modeling*: The user specifies the collimator code (see [here](https://pytomography.readthedocs.io/en/latest/external_data.html)) corresponding to the collimator used during acquisition. The intrinsic resolution of the scintillator crystals (in FHWM) can also be included (typically around 0.36cm - 0.38cm for NaI crystals).
    * *Scatter Correction*: The module currently supports dual energy window and triple energy window scatter correction. Users select the upper and lower adjacent windows to the photopeak. If one of the windows is left as `None`, it is assumed there are no counts in that window.

<<<<<<< HEAD
 ![modeling](images/systemmodeling.png)
=======
<img src="images/systemmodeling.png" width="550"/>
>>>>>>> 20d816c3

3. **Likelihood:** This module allows users to choose their preferred likelihood function. It's currently fixed to the `PoissonLogLikelihood` option as this statistically characterizes the count distribution obtained in SPECT imaging, but future releases might expand on other options.

<<<<<<< HEAD
 ![likelihood](images/likelihood.png)
=======
<img src="images/likelihood.png" width="550"/>
>>>>>>> 20d816c3

4. **Reconstruction Algorithm:** The reconstruction algorithms module allows users to select the algorithm used to reconstruct the raw projection data. Currently, the ordered subset expectation maximum (OSEM), block sequential regularized expectation maximum (BSREM), and ordered subset maximum a posterior one step late (OSMAPOSL) are supported.
    * Regularized algorithms can include a prior function from options such as `RelativeDifferencePenalty`, `LogCosh`, and `Quadratic` priors. Parameters for each prior are specified in the [PyTomography documentation](https://pytomography.readthedocs.io/en/latest/autoapi/pytomography/priors/index.html)
    * Regularizers may also use an additional anatomical image for weighting the contribution from nearby voxels. Users select the anatomical image (such as the CT used for attenuation correction), and the anatomical image will be used.

<<<<<<< HEAD
 ![reconalgorithms](images/algorithms.png)
=======
<img src="images/algorithms.png" width="550"/>
>>>>>>> 20d816c3

5. **Output:** This section allows users to specify the name of the resulting volume created after reconstruction in 3D slicer.

<<<<<<< HEAD
 ![output](images/output.png)

**DISCLAIMER: This plugin is for academic purposes only and it is not recommended for use in clinical environment.**

# Additional Features

1. **Data Converters:** Since 3D slicer only supports data in the DICOM format, this section contains tools for converting projection data and attenuation maps from various formats into DICOM. The module currently supports conversion of the SIMIND Monte Carlo data format. Once data has been converted, it will be saved to a DICOM file at a specified location on the users computer, which then needs to be loaded via the Slicer DICOM image loader.
    * *SIMIND Data Converter*: The output of a SIMIND simulation may include multiple energy windows: users specify how many energy windows they want to include in the DICOM file in the "Number of energy windows" section. Since DICOM data is stored in units of counts, and SIMIND data is output in counts/second/MBq (or in some cases counts/second/(MBq/mL)) users must specify a time per projection (second), and scale factor (MBq or MBq/mL) to multiply the SIMIND data by. The noiseless SIMIND data is then sampled according to a Poisson distribution with the given "Random Seed". Users need to select the header files for each window they want to provide (".h00" files); these files must be in the same directory as the data files (".a00" files). Finally, the user must provide a patient name to give to the generated data, and choose a location to save on the computer. To convert a SIMIND attenuation map into DICOM format, users must select the header files (".hct"); this file must be in the same directory as the data file ("ict"). The user then specifies the location on their computer where to save the resulting files.

 ![dataconverters](images/converters.png)

 The module has a SIMIND to DICOM converter to permit reconstruction of SIMIND Monte Carlo data.

 ![full module](images/fullmodule.png)

# Installation

**Prerequisite**: 

- Latest version and release of 3D Slicer (5.6.1) 

The *SlicerSPECTRecon* module, when released to the extension manager, shall be installed automatically from *View* -> *Extension manager* -> *Install Extensions* or directly from ![extensions](images/install_extensions.png) in Slicer Home. However, it can also be downloaded or cloned  from [https://github.com/PyTomography/slicer_spect_recon.git](https://github.com/PyTomography/slicer_spect_recon.git). 

In the case of download, the insallation proceeds as follows:

1. Download the zip file (Figure 3.0) and extract it in a personal directory folder. It will contain, among other things, the folder SlicerSPECTRecon with the SlicerSPECTRecon.py file
2. Open Slicer and click ![customize](images/customize.png), or alternatively *Edit* -> *Application Settings*. 
3. In *Modules* -> *Additional module paths*, add the path to the folder containing the module files (Figure 3.1).
4. Restart Slicer to apply the changes.

 ![download](images/download.png)

In the case of cloning from GitHub, the insallation proceeds as follows:
 
1. In GitHub copy URL from "Clone with HTTPS" (Figure 3.2)
2. Open terminal in a personal directory folder and execute the line: <pre><code>git clone https://github.com/PyTomography/slicer_spect_recon.git </code></pre>
(i.e. "git clone" plus the copied URL).
This will download a folder called *slicer_spect_recon*, with  all the necessary files for the module 
3. Open Slicer and click ![customize](images/customize.png), or alternatively *Edit* -> *Application Settings*. 
4. In *Modules* -> *Additional module paths*, add the path to the folder containing the module files (Figure 3.1).
5. Restart Slicer.

![download](images/clone.png)

![modules](images/modules.png)

Once Slicer is restarted, the SlicerSPECTRecon module will be available from *All Modules* → *Tomographic Reconstruction* → *SlicerSPECTRecon* (Figure 3.3)

![modules_list](images/modules_list.png)
=======
<img src="images/output.png" width="550"/>
>>>>>>> 20d816c3

# Limitations

1. The module requires some basic knowledge of Slicer modules from the user, specifically DICOM import and data management.
2. Currently, the software only supports dual head SPECT systems with parallel hole collimators (and has only been tested on Siemens Symbia and GE Discovery scanners). 
3. The module requires data to be in the DICOM format (but has a converter for other formats). Currently the only supported format for conversion to DICOM is SIMIND.<|MERGE_RESOLUTION|>--- conflicted
+++ resolved
@@ -1,50 +1,4 @@
-<<<<<<< HEAD
 # Module Description
-=======
-**DISCLAIMER: This plugin is for academic purposes only and it is not recommended for use in clinical environment.**
-
-# Setup
-
-**Prerequisite**: 
-
-- Latest version and release of 3D Slicer (5.6.1)
-
-## Installation
-
-The *SlicerSPECTRecon* module, when released to the extension manager, shall be installed automatically from *View* -> *Extension manager* -> *Install Extensions* or directly from ![extensions](images/install_extensions.png) in Slicer Home. However, it can also be downloaded or cloned  from [https://github.com/PyTomography/slicer_spect_recon.git](https://github.com/PyTomography/slicer_spect_recon.git). 
-
-**In the case of download**, the insallation proceeds as follows:
-
-1. Download the zip file (see image below) and extract it in a personal directory folder. It will contain, among other things, the folder SlicerSPECTRecon with the SlicerSPECTRecon.py file
-2. Open Slicer and click ![customize](images/customize.png), or alternatively *Edit* -> *Application Settings*. 
-3. In *Modules* -> *Additional module paths*, add the path to the folder containing the module files.
-4. Restart Slicer to apply the changes.
-
-<img src="images/download.png" width="300"/>
-
-**In the case of cloning from GitHub**, the installation proceeds as follows:
- 
-1. In GitHub copy URL from "Clone with HTTPS" (see screenshot below)
-2. Open terminal in a personal directory folder and execute the line: <pre><code>git clone https://github.com/PyTomography/slicer_spect_recon.git </code></pre>
-(i.e. "git clone" plus the copied URL).
-This will download a folder called *slicer_spect_recon*, with  all the necessary files for the module 
-3. Open Slicer and click ![customize](images/customize.png), or alternatively *Edit* -> *Application Settings*. 
-4. In *Modules* -> *Additional module paths*, add the path to the folder containing the module files (see screenshot below).
-5. Restart Slicer.
-
-<img src="images/clone.png" width="300"/>
-
-<img src="images/modules.png" width="300"/>
-
-Once Slicer is restarted, the SlicerSPECTRecon module will be available from *All Modules* → *Tomographic Reconstruction* → *SlicerSPECTRecon* 
-
-<img src="images/modules_list.png" width="300"/>
-
-## Tutorial Data
-The tutorial data can be obtained [at the following link](https://zenodo.org/records/14172228); it will be used in the subsequent examples in the user manual.
-
-## Data Loading
->>>>>>> 20d816c3
 
 This module enables the reconstruction of raw SPECT projection data, providing customizable options for image modeling and image reconstruction. This document is a user manual for using the extension.
 
@@ -57,65 +11,38 @@
 3. Select the folder containing the DICOM files you wish to import, and click "Import" in the file explorer.
 4. In the "Dicom Database" on the right hand side, click on the patient name, select the files you want to important, and click "Load" (see Figure 0).
 
-<<<<<<< HEAD
  ![importdicom](images/loadfiles.png)
-=======
-<img src="images/data_loading.png" width="300"/>
-
-# Description
->>>>>>> 20d816c3
 
 # Extension Instructions
 
-<<<<<<< HEAD
 The purpose of this module is to enable reconstruction of raw SPECT projection data in 3D slicer with a variety of system modeling techniques and algorithms. Similar to reconstruction workflows from clinical software, the extension is composed of multiple steps
 
 1. **Input Data:** The input data component is used to select the projection data for reconstruction and the corresponding energy window used for reconstruction. Users first select the projection data (previously loaded into slicer) from the drop down menu, and then select the energy window they wish to reconstruct. For uses cases consisting of multiple bed positions (common in some patient scans), multiple projections can be selected; after reconstruction, they are automatically stitched together.
 
  ![inputdata](images/input.png)
-=======
-1. **Data Converters:** Tools for converting projection data and attenuation maps from various formats into DICOM. The module currently supports conversion of the SIMIND data format. Once data has been converted, it will be saved to a DICOM file somewhere on the users computer, which then needs to be loaded via the Slicer DICOM image loader.
-    * *SIMIND Data Converter*: The output of a SIMIND simulation may include multiple energy windows: users specify how many energy windows they want to include in the DICOM file in the "Number of energy windows" section. Since DICOM data is stored in units of counts, and SIMIND data is output in counts/second/MBq (or in some cases counts/second/(MBq/mL)) users must specify a time per projection (second), and scale factor (MBq or MBq/mL) to multiply the SIMIND data by. The noiseless SIMIND data is then sampled according to a Poisson distribution with the given "Random Seed". Users need to select the header files for each window they want to provide (".h00" files); these files must be in the same directory as the data files (".a00" files). Finally, the user must provide a patient name to give to the generated data, and choose a location to save on the computer. To convert a SIMIND attenuation map into DICOM format, users must select the header files (".hct"); this file must be in the same directory as the data file ("ict"). The user then specifies the location on their computer where to save the resulting files.
 
-<img src="images/converters.png" width="550"/>
-
-2. **Input Data:** Used to obtain photopeak projections from loaded DICOM data. Users can select multiple projection files corresponding to different bed positions of the same scan: the reconstructed object will automatically stitch the separate bed positions together.
-
-<img src="images/input.png" width="550"/>
->>>>>>> 20d816c3
 
 2. **System Modeling:** The system modeling component is used to specify the required phenomenon to consider during reconstruction: that is, attenuation correction, collimator detector response modeling, and scatter correction.
     * *Attenuation Correction*: The user optionally selects a pre-loaded CT image from the drop down menu; this CT image is automatically converted into an attenuation map and used for attenuation correction during reconstruction.
     * *Collimator Detector Response Modeling*: The user specifies the collimator code (see [here](https://pytomography.readthedocs.io/en/latest/external_data.html)) corresponding to the collimator used during acquisition. The intrinsic resolution of the scintillator crystals (in FHWM) can also be included (typically around 0.36cm - 0.38cm for NaI crystals).
     * *Scatter Correction*: The module currently supports dual energy window and triple energy window scatter correction. Users select the upper and lower adjacent windows to the photopeak. If one of the windows is left as `None`, it is assumed there are no counts in that window.
 
-<<<<<<< HEAD
  ![modeling](images/systemmodeling.png)
-=======
-<img src="images/systemmodeling.png" width="550"/>
->>>>>>> 20d816c3
+
 
 3. **Likelihood:** This module allows users to choose their preferred likelihood function. It's currently fixed to the `PoissonLogLikelihood` option as this statistically characterizes the count distribution obtained in SPECT imaging, but future releases might expand on other options.
 
-<<<<<<< HEAD
  ![likelihood](images/likelihood.png)
-=======
-<img src="images/likelihood.png" width="550"/>
->>>>>>> 20d816c3
+
 
 4. **Reconstruction Algorithm:** The reconstruction algorithms module allows users to select the algorithm used to reconstruct the raw projection data. Currently, the ordered subset expectation maximum (OSEM), block sequential regularized expectation maximum (BSREM), and ordered subset maximum a posterior one step late (OSMAPOSL) are supported.
     * Regularized algorithms can include a prior function from options such as `RelativeDifferencePenalty`, `LogCosh`, and `Quadratic` priors. Parameters for each prior are specified in the [PyTomography documentation](https://pytomography.readthedocs.io/en/latest/autoapi/pytomography/priors/index.html)
     * Regularizers may also use an additional anatomical image for weighting the contribution from nearby voxels. Users select the anatomical image (such as the CT used for attenuation correction), and the anatomical image will be used.
 
-<<<<<<< HEAD
  ![reconalgorithms](images/algorithms.png)
-=======
-<img src="images/algorithms.png" width="550"/>
->>>>>>> 20d816c3
 
 5. **Output:** This section allows users to specify the name of the resulting volume created after reconstruction in 3D slicer.
 
-<<<<<<< HEAD
  ![output](images/output.png)
 
 **DISCLAIMER: This plugin is for academic purposes only and it is not recommended for use in clinical environment.**
@@ -165,9 +92,6 @@
 Once Slicer is restarted, the SlicerSPECTRecon module will be available from *All Modules* → *Tomographic Reconstruction* → *SlicerSPECTRecon* (Figure 3.3)
 
 ![modules_list](images/modules_list.png)
-=======
-<img src="images/output.png" width="550"/>
->>>>>>> 20d816c3
 
 # Limitations
 
