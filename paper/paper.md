--- conflicted
+++ resolved
@@ -1,87 +1,81 @@
----
-title: 'SlicerSPECTRecon: A 3D Slicer Extension for SPECT Image Reconstruction'
-tags:
-  - 3D slicer
-  - nuclear medicine
-  - tomography
-  - spect
-  - image reconstruction
-authors:
-  - name: Obed K. Dzikunu
-    orcid: 0000-0002-1122-0629
-    corresponding: true # (This is how to denote the corresponding author)
-    affiliation: "2, 3" # (Multiple affiliations must be quoted)
-  - name: Maziar Sabouri
-    orcid: 0000-0001-7525-8952
-    affiliation: "1, 2"
-  - name: Shadab Ahamed
-    orcid: 0000-0002-2051-6085
-    affiliation: "1, 2"
-  - name: Carlos Uribe
-    orcid: 0000-0003-3127-7478
-    affiliation: "2, 4, 5"
-  - name: Arman Rahmim
-    orcid: 0000-0002-9980-2403
-    affiliation: "1, 2, 3, 5"
-<<<<<<< HEAD
-  - name: Luke Polson
-    orcid: 0000-0002-3182-2782
-    affiliation: "1, 2" 
-=======
-  - name: Lucas A. Polson
-    orcid: 0000-0002-3182-2782
-    affiliation: "1, 2"    
->>>>>>> fe13a70f
-affiliations:
- - name: Deparment of Physics & Astronomy, University of British Columbia, Vancouver, Canada
-   index: 1
- - name: Department of Integrative Oncology, BC Cancer Research Institute, Vancouver, Canada
-   index: 2
- - name: School of Biomedical Engineering, University of British Columbia, Vancouver, Canada
-   index: 3
- - name: Department of Radiology, University of British Columbia, Vancouver, Canada
-   index: 4
- - name: Molecular Imaging and Therapy Department, BC Cancer Research Institute, Vancouver, Canada
-   index: 5
-date: 25 November 2024
-bibliography: paper.bib
----
-
-# Summary
-
-`SlicerSPECTRecon` is a `3D Slicer` [@Kikinis2014-3DSlicer] extension designed for Single Photon Emission Computed Tomography (SPECT) image reconstruction. It offers a range of popular reconstruction algorithms and requires raw projection data from clinical or Monte Carlo simulated scanners. Built with the PyTomography Python library [@pytomography], it features GPU-accelerated functionality for fast reconstruction. The extension includes a graphical user interface for the selection of reconstruction parameters, and reconstructed images can be post-processed using all available `3D Slicer` functionalities.
-
-
-# Statement of need
-
-SPECT imaging is used to measure the 3D distribution of a radioactive molecule within a patient; it requires (i) acquisition of 2D `projection` images at different angles using a gamma camera followed by (ii) the use of a tomographic image reconstruction algorithm to obtain a 3D radioactivity distribution consistent with the acquired data. While there exist many commercial products for image reconstruction, as well as multiple low-level software packages [@pytomography; @STIR; @castor], there is currently no open source graphic user interface (GUI) that provides access to the latest reconstruction algorithms. Due to continuing research interest in the implications of different reconstruction techniques on various clinical tasks [@hermes_spect_ap; @spect_ai], there is a need for a open-source GUI for SPECT reconstruction.
-
-
-# Overview of SlicerSPECTRecon
-
-Typical reconstruction algorithms in nuclear medicine attempt to maximize a likelihood function via
-\begin{equation}
-  \hat{x} = \underset{x;A}{\text{argmax}}~L(y|x,H,s)
-\end{equation}
-where $\hat{x}$ is the 3D image estimate, $A$ is the reconstruction algorithm, $L$ is a statistical likelihood function that describes the acquired data $y$, $H$ is a linear operator that models the imaging system, $s$ is an additive term that corrects for scatter, and $\text{argmax}_{x;A}$ signifies maximization of the likelihood with respect to $x$ using algorithm $A$. Based on this formalism, SlicerSPECTRecon is partitioned into four main components: input data, system modeling, likelihoods, and reconstruction algorithms. There are additional modules for input data conversion as well as post reconstruction applications.
-
-Once the raw data is loaded into the 3D slicer interface, the user can select the projection data $y$ to reconstruct in the `Input Data` tab. Data from multiple bed positions can be selected at this stage; resulting reconstructions will contain a single 3D image where all the bed positions are stitched. Upon selection of the projection data, necessary information about the acquired energy windows becomes stored internally. Users then select which energy window they want to reconstruct via the `Photopeak` option; it is possible to to reconstruct data from multiple photopeaks simultaneously provided the relative weighting between calibration factors is provided for each peak.
-
-The `System Modeling` component considers the system matrix $H$, as well as additional corrections such as scatter $s$. Selecting `Attenuation Correction` enables attenuation correction during reconstruction; users must specify a corresponding CT image used to generate a mu-map. Selecting `Collimator Detector Response Modeling` enables modeling of the collimator and detector spatial resolution in image reconstruction. Users must specify the collimator code, defined on [the PyTomography data page](https://pytomography.readthedocs.io/en/latest/data_tables/collimator_data.html#collimator-data-index), as well as the intrinsic spatial resolution of the scintillator crystals. Selecting `Scatter Correction` enables scatter correction during reconstruction; users must select the scatter correction method as well as supporting data required for the method.
-
-The third component, likelihoods, considers the likelihood function $L$. Currently, the extension only supports the `PoissonLogLikelihood` likelihood, which correctly describes the data acquired in SPECT imaging. It may be desirable in the future to test alternative likelihood functions, so this is left as a seperate module.
-
-The fourth component, algorithms, considers the reconstruction algorithm $A$. Currently, the extension supports the ordered subset expectation maximum [OSEM, @osem], block sequential regularized expectation maximum [BSREM, @BSREM] and ordered subset maximum a posteriori one step late [OSMAPOSL, @OSL] algorithms. Regularized algorithms can use the quadratic, log-cosh, and relative difference penalty [@RDP] priors; these priors can also utilize a provided anatomical image to modify the weighting by only including contributions from the top N neighbours. Additional algorithms may be added based on community request.
-
- The `Data Converters` component permits the conversion of raw SPECT data from various file formats, such as `SIMIND` [@simind] and `GATE` [@gate], into DICOM format so it can be loaded using the native data readers of `3D Slicer`. While the extension currently has support for the conversion of `SIMIND` data, more data converters may be added in the future depending on community request. The `Post-Reconstruction` component contains functionality that is applicable for use on reconstructed images. One such example is the computation of uncertainty on total counts within segmented regions of interest.
-
-\autoref{fig:fig1} contains a screenshot of the extension along with a sample reconstructed image in the 3D Slicer viewer.   
-
-![Left: user interface for the proposed extension. Right: reconstructed coronal slice from a patient receiving ${}^{177}$Lu-PSMA-617 radiopharmaceutical therapy (color) overlayed on a corresponding CT (greyscale). Raw SPECT data consisted of two bed positions that were automatically stitched together after each was reconstructed; the raw data was acquired on a GE Discovery 670 camera.\label{fig:fig1}](with_recon.png)
-
-
-# Acknowledgements
-
-We would like to acknowledge Peyman Sh.Zadeh from the Faculty of Medicine at the Tehran University of Medical Science for providing the patient data used in the paper. Also, we acknowledge funding from the Natural Sciences and Engineering Research Council of Canada (NSERC) Discovery Grant RGPIN-2019-06467, and Canadian Institutes of Health Research (CIHR) Project Grant PJT-162216.
-
-# References
+---
+title: 'SlicerSPECTRecon: A 3D Slicer Extension for SPECT Image Reconstruction'
+tags:
+  - 3D slicer
+  - nuclear medicine
+  - tomography
+  - spect
+  - image reconstruction
+authors:
+  - name: Obed K. Dzikunu
+    orcid: 0000-0002-1122-0629
+    corresponding: true # (This is how to denote the corresponding author)
+    affiliation: "2, 3" # (Multiple affiliations must be quoted)
+  - name: Maziar Sabouri
+    orcid: 0000-0001-7525-8952
+    affiliation: "1, 2"
+  - name: Shadab Ahamed
+    orcid: 0000-0002-2051-6085
+    affiliation: "1, 2"
+  - name: Carlos Uribe
+    orcid: 0000-0003-3127-7478
+    affiliation: "2, 4, 5"
+  - name: Arman Rahmim
+    orcid: 0000-0002-9980-2403
+    affiliation: "1, 2, 3, 5"
+  - name: Lucas A. Polson
+    orcid: 0000-0002-3182-2782
+    affiliation: "1, 2"    
+affiliations:
+ - name: Deparment of Physics & Astronomy, University of British Columbia, Vancouver, Canada
+   index: 1
+ - name: Department of Integrative Oncology, BC Cancer Research Institute, Vancouver, Canada
+   index: 2
+ - name: School of Biomedical Engineering, University of British Columbia, Vancouver, Canada
+   index: 3
+ - name: Department of Radiology, University of British Columbia, Vancouver, Canada
+   index: 4
+ - name: Molecular Imaging and Therapy Department, BC Cancer Research Institute, Vancouver, Canada
+   index: 5
+date: 25 November 2024
+bibliography: paper.bib
+---
+
+# Summary
+
+`SlicerSPECTRecon` is a `3D Slicer` [@Kikinis2014-3DSlicer] extension designed for Single Photon Emission Computed Tomography (SPECT) image reconstruction. It offers a range of popular reconstruction algorithms and requires raw projection data from clinical or Monte Carlo simulated scanners. Built with the PyTomography Python library [@pytomography], it features GPU-accelerated functionality for fast reconstruction. The extension includes a graphical user interface for the selection of reconstruction parameters, and reconstructed images can be post-processed using all available `3D Slicer` functionalities.
+
+
+# Statement of need
+
+SPECT imaging is used to measure the 3D distribution of a radioactive molecule within a patient; it requires (i) acquisition of 2D `projection` images at different angles using a gamma camera followed by (ii) the use of a tomographic image reconstruction algorithm to obtain a 3D radioactivity distribution consistent with the acquired data. While there exist many commercial products for image reconstruction, as well as multiple low-level software packages [@pytomography; @STIR; @castor], there is currently no open source graphic user interface (GUI) that provides access to the latest reconstruction algorithms. Due to continuing research interest in the implications of different reconstruction techniques on various clinical tasks [@hermes_spect_ap; @spect_ai], there is a need for a open-source GUI for SPECT reconstruction.
+
+
+# Overview of SlicerSPECTRecon
+
+Typical reconstruction algorithms in nuclear medicine attempt to maximize a likelihood function via
+\begin{equation}
+  \hat{x} = \underset{x;A}{\text{argmax}}~L(y|x,H,s)
+\end{equation}
+where $\hat{x}$ is the 3D image estimate, $A$ is the reconstruction algorithm, $L$ is a statistical likelihood function that describes the acquired data $y$, $H$ is a linear operator that models the imaging system, $s$ is an additive term that corrects for scatter, and $\text{argmax}_{x;A}$ signifies maximization of the likelihood with respect to $x$ using algorithm $A$. Based on this formalism, SlicerSPECTRecon is partitioned into four main components: input data, system modeling, likelihoods, and reconstruction algorithms. There are additional modules for input data conversion as well as post reconstruction applications.
+
+Once the raw data is loaded into the 3D slicer interface, the user can select the projection data $y$ to reconstruct in the `Input Data` tab. Data from multiple bed positions can be selected at this stage; resulting reconstructions will contain a single 3D image where all the bed positions are stitched. Upon selection of the projection data, necessary information about the acquired energy windows becomes stored internally. Users then select which energy window they want to reconstruct via the `Photopeak` option; it is possible to to reconstruct data from multiple photopeaks simultaneously provided the relative weighting between calibration factors is provided for each peak.
+
+The `System Modeling` component considers the system matrix $H$, as well as additional corrections such as scatter $s$. Selecting `Attenuation Correction` enables attenuation correction during reconstruction; users must specify a corresponding CT image used to generate a mu-map. Selecting `Collimator Detector Response Modeling` enables modeling of the collimator and detector spatial resolution in image reconstruction. Users must specify the collimator code, defined on [the PyTomography data page](https://pytomography.readthedocs.io/en/latest/data_tables/collimator_data.html#collimator-data-index), as well as the intrinsic spatial resolution of the scintillator crystals. Selecting `Scatter Correction` enables scatter correction during reconstruction; users must select the scatter correction method as well as supporting data required for the method.
+
+The third component, likelihoods, considers the likelihood function $L$. Currently, the extension only supports the `PoissonLogLikelihood` likelihood, which correctly describes the data acquired in SPECT imaging. It may be desirable in the future to test alternative likelihood functions, so this is left as a seperate module.
+
+The fourth component, algorithms, considers the reconstruction algorithm $A$. Currently, the extension supports the ordered subset expectation maximum [OSEM, @osem], block sequential regularized expectation maximum [BSREM, @BSREM] and ordered subset maximum a posteriori one step late [OSMAPOSL, @OSL] algorithms. Regularized algorithms can use the quadratic, log-cosh, and relative difference penalty [@RDP] priors; these priors can also utilize a provided anatomical image to modify the weighting by only including contributions from the top N neighbours. Additional algorithms may be added based on community request.
+
+ The `Data Converters` component permits the conversion of raw SPECT data from various file formats, such as `SIMIND` [@simind] and `GATE` [@gate], into DICOM format so it can be loaded using the native data readers of `3D Slicer`. While the extension currently has support for the conversion of `SIMIND` data, more data converters may be added in the future depending on community request. The `Post-Reconstruction` component contains functionality that is applicable for use on reconstructed images. One such example is the computation of uncertainty on total counts within segmented regions of interest.
+
+\autoref{fig:fig1} contains a screenshot of the extension along with a sample reconstructed image in the 3D Slicer viewer.   
+
+![Left: user interface for the proposed extension. Right: reconstructed coronal slice from a patient receiving ${}^{177}$Lu-PSMA-617 radiopharmaceutical therapy (color) overlayed on a corresponding CT (greyscale). Raw SPECT data consisted of two bed positions that were automatically stitched together after each was reconstructed; the raw data was acquired on a GE Discovery 670 camera.\label{fig:fig1}](with_recon.png)
+
+
+# Acknowledgements
+
+We would like to acknowledge Peyman Sh.Zadeh from the Faculty of Medicine at the Tehran University of Medical Science for providing the patient data used in the paper. Also, we acknowledge funding from the Natural Sciences and Engineering Research Council of Canada (NSERC) Discovery Grant RGPIN-2019-06467, and Canadian Institutes of Health Research (CIHR) Project Grant PJT-162216.
+
+# References